--- conflicted
+++ resolved
@@ -12,45 +12,6 @@
 **/.next/
 
 # Kafka binaries
-kafka_2.13-3.9.0/
-kafka_2.13-3.9.0.tgz
-
-# Large model files
-models/*.onnx
-models/*.pth
-models/*.pt
-checkpoints/
-
-# Python cache
-**/__pycache__/
-**/*.pyc
-**/*.pyo
-**/*.pyd
-**/.pytest_cache/
-**/.coverage
-**/.tox/
-
-# Build artifacts
-**/build/
-**/dist/
-**/*.egg-info/
-
-# IDE files
-**/.idea/
-**/.vscode/
-**/*.swp
-**/*.swo
-
-# Logs
-**/logs/
-**/*.log
-
-# OS files
-.DS_Store
-Thumbs.db
-
-<<<<<<< HEAD
-# Kafka
 kafka_2.13-3.9.0/
 kafka_2.13-3.9.0.tgz
 *.jar
@@ -70,10 +31,41 @@
 # Build artifacts
 .vercel
 .turbo
+**/build/
+**/dist/
+**/*.egg-info/
 
 # Large files exceeding GitHub's limit
 node_modules/@next/swc-darwin-x64/next-swc.darwin-x64.node
-=======
+
+# Large model files
+models/*.onnx
+models/*.pth
+models/*.pt
+checkpoints/
+
+# Python cache
+**/__pycache__/
+**/*.pyc
+**/*.pyo
+**/*.pyd
+**/.pytest_cache/
+**/.coverage
+**/.tox/
+
+# IDE files
+**/.idea/
+**/.vscode/
+**/*.swp
+**/*.swo
+
+# Logs
+**/logs/
+**/*.log
+
+# OS files
+.DS_Store
+Thumbs.db
+
 # Backup directory
-backup/
->>>>>>> 82e2ab53
+backup/